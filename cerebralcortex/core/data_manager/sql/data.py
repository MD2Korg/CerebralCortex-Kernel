# Copyright (c) 2017, MD2K Center of Excellence
# - Nasir Ali <nasir.ali08@gmail.com>
# All rights reserved.
#
# Redistribution and use in source and binary forms, with or without
# modification, are permitted provided that the following conditions are met:
#
# * Redistributions of source code must retain the above copyright notice, this
# list of conditions and the following disclaimer.
#
# * Redistributions in binary form must reproduce the above copyright notice,
# this list of conditions and the following disclaimer in the documentation
# and/or other materials provided with the distribution.
#
# THIS SOFTWARE IS PROVIDED BY THE COPYRIGHT HOLDERS AND CONTRIBUTORS "AS IS"
# AND ANY EXPRESS OR IMPLIED WARRANTIES, INCLUDING, BUT NOT LIMITED TO, THE
# IMPLIED WARRANTIES OF MERCHANTABILITY AND FITNESS FOR A PARTICULAR PURPOSE ARE
# DISCLAIMED. IN NO EVENT SHALL THE COPYRIGHT HOLDER OR CONTRIBUTORS BE LIABLE
# FOR ANY DIRECT, INDIRECT, INCIDENTAL, SPECIAL, EXEMPLARY, OR CONSEQUENTIAL
# DAMAGES (INCLUDING, BUT NOT LIMITED TO, PROCUREMENT OF SUBSTITUTE GOODS OR
# SERVICES; LOSS OF USE, DATA, OR PROFITS; OR BUSINESS INTERRUPTION) HOWEVER
# CAUSED AND ON ANY THEORY OF LIABILITY, WHETHER IN CONTRACT, STRICT LIABILITY,
# OR TORT (INCLUDING NEGLIGENCE OR OTHERWISE) ARISING IN ANY WAY OUT OF THE USE
# OF THIS SOFTWARE, EVEN IF ADVISED OF THE POSSIBILITY OF SUCH DAMAGE.

import mysql.connector
import mysql.connector.pooling
from cerebralcortex.core.log_manager.log_handler import LogTypes
from cerebralcortex.core.data_manager.sql.stream_handler import StreamHandler
from cerebralcortex.core.data_manager.sql.users_handler import UserHandler
from cerebralcortex.core.log_manager.logging import CCLogging
from cerebralcortex.core.data_manager.sql.kafka_offsets_handler import KafkaOffsetsHandler


class SqlData(StreamHandler, UserHandler, KafkaOffsetsHandler):
    def __init__(self, CC):

        self.config = CC.config

        self.time_zone = CC.timezone

        self.logging = CCLogging(self.config['logging']['log_path'])
        self.logtypes = LogTypes()

        self.hostIP = self.config['mysql']['host']
        self.hostPort = self.config['mysql']['port']
        self.database = self.config['mysql']['database']
        self.dbUser = self.config['mysql']['db_user']
        self.dbPassword = self.config['mysql']['db_pass']
        self.datastreamTable = self.config['mysql']['datastream_table']
        self.kafkaOffsetsTable = self.config['mysql']['kafka_offsets_table']
        self.userTable = self.config['mysql']['user_table']
        self.poolName = self.config['mysql']['connection_pool_name']
        self.poolSize = self.config['mysql']['connection_pool_size']
        self.pool = self.create_pool(pool_name=self.poolName, pool_size=self.poolSize)

        # self.dbConnection = mysql.connector.connect(host=self.hostIP, port=self.hostPort, user=self.dbUser,
        #                                             password=self.dbPassword, database=self.database)
        # self.cursor = self.dbConnection.cursor(dictionary=True)

<<<<<<< HEAD
    def __del__(self):
        if self.dbConnection and self.dbConnection.is_connected():
            self.dbConnection.close()
=======
    def create_pool(self, pool_name="CC_Pool", pool_size=10):
        """
        Create a connection pool, after created, the request of connecting
        MySQL could get a connection from this pool instead of request to
        create a connection.
        :param pool_name: the name of pool, default is "CC_Pool"
        :param pool_size: the size of pool, default is 10
        :return: connection pool
        """
        dbconfig = {
            "host":self.hostIP,
            "port":self.hostPort,
            "user":self.dbUser,
            "password":self.dbPassword,
            "database":self.database,
        }

        pool = mysql.connector.pooling.MySQLConnectionPool(
            pool_name=pool_name,
            pool_size=pool_size,
            pool_reset_session=True,
            **dbconfig)
        return pool

    def close(self, conn, cursor):
        """
        close connection of mysql.
        :param conn:
        :param cursor:
        :return:
        """
        try:
            cursor.close()
            conn.close()
        except Exception as exp:
            self.logging.log(error_message="Cannot close connection: "+str(exp), error_type=self.logtypes.DEBUG)

    def execute(self, sql, args=None, commit=False):
        """
        Execute a sql, it could be with args and with out args. The usage is
        similar with execute() function in module pymysql.
        :param sql: sql clause
        :param args: args need by sql clause
        :param commit: whether to commit
        :return: if commit, return None, else, return result
        """
        # get connection form connection pool instead of create one.
        conn = self.pool.get_connection()
        cursor = conn.cursor(dictionary=True)
        if args:
            cursor.execute(sql, args)
        else:
            cursor.execute(sql)
        if commit is True:
            conn.commit()
            self.close(conn, cursor)
            return None
        else:
            res = cursor.fetchall()
            self.close(conn, cursor)
            return res

    # def executemany(self, sql, args, commit=False):
    #     """
    #     Execute with many args. Similar with executemany() function in pymysql.
    #     args should be a sequence.
    #     :param sql: sql clause
    #     :param args: args
    #     :param commit: commit or not.
    #     :return: if commit, return None, else, return result
    #     """
    #     # get connection form connection pool instead of create one.
    #     conn = self.pool.get_connection()
    #     cursor = conn.cursor()
    #     cursor.executemany(sql, args)
    #     if commit is True:
    #         conn.commit()
    #         self.close(conn, cursor)
    #         return None
    #     else:
    #         res = cursor.fetchall()
    #         self.close(conn, cursor)
    #         return res

    # def __del__(self):
    #     if self.dbConnection:
    #         self.dbConnection.close()
>>>>>>> e9fdf1c3
<|MERGE_RESOLUTION|>--- conflicted
+++ resolved
@@ -58,11 +58,7 @@
         #                                             password=self.dbPassword, database=self.database)
         # self.cursor = self.dbConnection.cursor(dictionary=True)
 
-<<<<<<< HEAD
-    def __del__(self):
-        if self.dbConnection and self.dbConnection.is_connected():
-            self.dbConnection.close()
-=======
+
     def create_pool(self, pool_name="CC_Pool", pool_size=10):
         """
         Create a connection pool, after created, the request of connecting
@@ -150,4 +146,3 @@
     # def __del__(self):
     #     if self.dbConnection:
     #         self.dbConnection.close()
->>>>>>> e9fdf1c3
